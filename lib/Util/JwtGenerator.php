--- conflicted
+++ resolved
@@ -314,22 +314,9 @@
         $uid = $accessToken->getUserId();
         $user = $this->userManager->get($uid);
         $groups = $this->groupManager->getUserGroups($user);
-<<<<<<< HEAD
-        $resource = $accessToken->getResource();
-        if (!isset($resource) || trim($resource)==='') {
-            // Try client-specific resource_url first (RFC 9728)
-            $clientResourceUrl = $client->getResourceUrl();
-            if (isset($clientResourceUrl) && trim($clientResourceUrl) !== '') {
-                $resource = $clientResourceUrl;
-            } else {
-                // Fall back to global default
-                $resource = $this->appConfig->getAppValueString(Application::APP_CONFIG_DEFAULT_RESOURCE_IDENTIFIER, Application::DEFAULT_RESOURCE_IDENTIFIER);
-            }
-=======
         $aud = $accessToken->getResource();
         if (!isset($aud) || trim($aud)==='') {
 			$aud = $client->getClientIdentifier();
->>>>>>> 21de39e8
         }
 
         $jwt_payload = [
